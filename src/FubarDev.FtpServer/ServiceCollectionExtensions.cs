--- conflicted
+++ resolved
@@ -31,16 +31,12 @@
             this IServiceCollection services,
             [NotNull] Action<IFtpServerBuilder> configure)
         {
-<<<<<<< HEAD
+            services.AddOptions();
+
             services.AddSingleton<FtpServer>();
             services.AddSingleton<IFtpServer>(sp => sp.GetRequiredService<FtpServer>());
             services.AddSingleton<IHostedService>(sp => sp.GetRequiredService<FtpServer>());
 
-=======
-            services.AddOptions();
-
-            services.AddSingleton<IFtpServer, FtpServer>();
->>>>>>> f8ba3e56
             services.AddSingleton<ITemporaryDataFactory, TemporaryDataFactory>();
             services.AddSingleton<BackgroundTransferWorker>();
             services.AddSingleton<IBackgroundTransferWorker>(sp => sp.GetRequiredService<BackgroundTransferWorker>());
