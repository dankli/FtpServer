// <copyright file="Program.cs" company="Fubar Development Junker">
// Copyright (c) Fubar Development Junker. All rights reserved.
// </copyright>

using System;
using System.IO;
using System.Linq;
using System.Net.Security;
using System.Security.Cryptography.X509Certificates;
using System.Text;
using System.Threading;
using System.Threading.Tasks;
using System.Xml;

using FubarDev.FtpServer;
using FubarDev.FtpServer.AccountManagement;
using FubarDev.FtpServer.FileSystem.DotNet;
using FubarDev.FtpServer.FileSystem.GoogleDrive;

using Google.Apis.Auth.OAuth2;
using Google.Apis.Drive.v3;

using Microsoft.Extensions.DependencyInjection;
using Microsoft.Extensions.Hosting;
using Microsoft.Extensions.Logging;
using Microsoft.Extensions.Options;

using Mono.Options;

using NLog.Extensions.Logging;

namespace TestFtpServer
{
    internal static class Program
    {
        private static int Main(string[] args)
        {
            var options = new TestFtpServerOptions();

            var optionSet = new CommandSet("ftpserver")
            {
                "usage: ftpserver [OPTIONS] <COMMAND> [COMMAND-OPTIONS]",
                { "h|?|help", "Show help", v => options.ShowHelp = v != null },
                "Authentication",
                { "authentication=", "Sets the authentication (custom, anonymous)", v =>
                    {
                        switch (v)
                        {
                            case "custom":
                                options.MembershipProviderType = MembershipProviderType.Custom;
                                break;
                            case "anonymous":
                                options.MembershipProviderType = MembershipProviderType.Anonymous;
                                break;
                            default:
                                throw new ApplicationException("Invalid authentication module");
                        }
                    }
                },
                "Server",
                { "a|address=", "Sets the IP address or host name", v => options.ServerAddress = v },
                { "p|port=", "Sets the listen port", v => options.Port = Convert.ToInt32(v) },
                "FTPS",
                { "c|certificate=", "Set the SSL certificate", v => options.ServerCertificateFile = v },
                { "P|password=", "Password for the SSL certificate", v => options.ServerCertificatePassword = v },
                { "i|implicit", "Use implicit FTPS", v => options.ImplicitFtps = XmlConvert.ToBoolean(v.ToLowerInvariant()) },
                "Backends",
                new Command("filesystem", "Use the System.IO file system access")
                {
                    Options = new OptionSet()
                    {
                        "usage: ftpserver filesystem [ROOT-DIRECTORY]",
                    },
                    Run = a => RunWithFileSystem(a.ToArray(), options),
                },
                new CommandSet("google-drive")
                {
                    { "d|direct", "Use direct upload", v => options.UseDirectUpload = v != null },
                    new Command("user", "Use a users Google Drive as file system")
                    {
                        Options = new OptionSet()
                        {
                            "usage: ftpserver google-drive user <CLIENT-SECRETS-FILE> <USERNAME>",
                            { "r|refresh", "Refresh the access token", v => options.RefreshToken = v != null },
                        },
                        Run = a => RunWithGoogleDriveUser(a.ToArray(), options).Wait(),
                    },
                    new Command("service", "Use a users Google Drive with a service account")
                    {
                        Options = new OptionSet()
                        {
                            "usage: ftpserver google-drive service <SERVICE-CREDENTIAL-FILE>",
                        },
                        Run = a => RunWithGoogleDriveService(a.ToArray(), options),
                    },
                },
            };

            if (args.Length == 0)
            {
                return optionSet.Run(new[] { "filesystem" });
            }

            return optionSet.Run(args);
        }

        private static void RunWithFileSystem(string[] args, TestFtpServerOptions options)
        {
            options.Validate();
            var rootDir =
                args.Length != 0 ? args[0] : Path.Combine(Path.GetTempPath(), "TestFtpServer");
<<<<<<< HEAD
            var builder = CreateHostBuilder(options)
                .UseContentRoot(rootDir)
                .ConfigureServices(
                    services => services
                        .AddOptions<DotNetFileSystemOptions>()
                        .Configure<IHostingEnvironment>((opt, env) => opt.RootPath = env.ContentRootPath))
                .AddFtpServer(sb => Configure(sb).UseDotNetFileSystem());
            Run(builder);
=======
            var services = CreateServices(options)
                .Configure<DotNetFileSystemOptions>(opt => opt.RootPath = rootDir)
                .AddFtpServer(sb => Configure(sb, options).UseDotNetFileSystem());
            Run(services, options);
>>>>>>> f8ba3e56
        }

        private static async Task RunWithGoogleDriveUser(string[] args, TestFtpServerOptions options)
        {
            options.Validate();
            if (args.Length != 2)
            {
                throw new Exception("This command requires two arguments: <CLIENT-SECRETS-FILE> <USERNAME>");
            }

            var clientSecretsFile = args[0];
            var userName = args[1];

            UserCredential credential;
            using (var secretsSource = new FileStream(clientSecretsFile, FileMode.Open))
            {
                var secrets = GoogleClientSecrets.Load(secretsSource);
                credential = await GoogleWebAuthorizationBroker.AuthorizeAsync(
                    secrets.Secrets,
                    new[] { DriveService.Scope.DriveFile, DriveService.Scope.Drive },
                    userName,
                    CancellationToken.None);
                if (options.RefreshToken)
                {
                    await credential.RefreshTokenAsync(CancellationToken.None);
                }
            }

<<<<<<< HEAD
            var builder = CreateHostBuilder(options)
                .AddFtpServer(sb => Configure(sb).UseGoogleDrive(credential));
            Run(builder);
=======
            var services = CreateServices(options)
                .AddFtpServer(sb => Configure(sb, options).UseGoogleDrive(credential));
            Run(services, options);
>>>>>>> f8ba3e56
        }

        private static void RunWithGoogleDriveService(string[] args, TestFtpServerOptions options)
        {
            options.Validate();
            if (args.Length != 1)
            {
                throw new Exception("This command requires one argument: <SERVICE-CREDENTIAL-FILE>");
            }

            var serviceCredentialFile = args[0];
            var credential = GoogleCredential
                .FromFile(serviceCredentialFile)
                .CreateScoped(DriveService.Scope.Drive, DriveService.Scope.DriveFile);

<<<<<<< HEAD
            var builder = CreateHostBuilder(options)
                .AddFtpServer(sb => Configure(sb).UseGoogleDrive(credential));
            Run(builder);
=======
            var services = CreateServices(options)
                .AddFtpServer(sb => Configure(sb, options).UseGoogleDrive(credential));
            Run(services, options);
>>>>>>> f8ba3e56
        }

        private static void Run(IHostBuilder hostBuilder)
        {
            try
            {
                hostBuilder.RunConsoleAsync().Wait();
            }
            catch (Exception ex)
            {
                Console.Error.WriteLine(ex);
            }
        }

        private static IHostBuilder CreateHostBuilder(TestFtpServerOptions options)
        {
            NLog.LogManager.LoadConfiguration("NLog.config");

            return new HostBuilder()
                .ConfigureLogging(
                    lb => lb
                        .SetMinimumLevel(LogLevel.Trace)
                        .AddNLog(
                            new NLogProviderOptions
                            {
                                CaptureMessageTemplates = true,
                                CaptureMessageProperties = true
                            }))
                .ConfigureServices(services => Configure(services, options));
        }

        private static void Configure(IServiceCollection services, TestFtpServerOptions options)
        {
            services
                .AddOptions()
                .Configure<AuthTlsOptions>(
                    opt =>
                    {
                        if (options.ServerCertificateFile != null)
                        {
                            opt.ServerCertificate = new X509Certificate2(
                                options.ServerCertificateFile,
                                options.ServerCertificatePassword);
                        }
                    })
                .Configure<FtpConnectionOptions>(opt => opt.DefaultEncoding = Encoding.ASCII)
                .Configure<FtpServerOptions>(
                    opt =>
                    {
                        opt.ServerAddress = options.ServerAddress ?? "localhost";
                        opt.Port = options.GetPort();
                    })
                .Configure<GoogleDriveOptions>(
                    opt => { opt.UseDirectUpload = options.UseDirectUpload; });

            if (options.ImplicitFtps)
            {
                services.Decorate<FtpServer>(
                    (ftpServer, serviceProvider) =>
                    {
                        var authTlsOptions = serviceProvider.GetRequiredService<IOptions<AuthTlsOptions>>();

                        // Use an implicit SSL connection (without the AUTHTLS command)
                        ftpServer.ConfigureConnection += (s, e) =>
                        {
                            var sslStream = new SslStream(e.Connection.OriginalStream);
                            sslStream.AuthenticateAsServer(authTlsOptions.Value.ServerCertificate);
                            e.Connection.SocketStream = sslStream;
                        };

                        return ftpServer;
                    });
            }
        }

        private static IFtpServerBuilder Configure(IFtpServerBuilder builder, TestFtpServerOptions options)
        {
            switch (options.MembershipProviderType)
            {
                case MembershipProviderType.Anonymous:
                    return builder.EnableAnonymousAuthentication();
                case MembershipProviderType.Custom:
                    builder.Services.AddSingleton<IMembershipProvider, CustomMembershipProvider>();
                    break;
                default:
                    throw new InvalidOperationException($"Unknown membership provider {options.MembershipProviderType}");
            }

            return builder;
        }
    }
}<|MERGE_RESOLUTION|>--- conflicted
+++ resolved
@@ -109,7 +109,6 @@
             options.Validate();
             var rootDir =
                 args.Length != 0 ? args[0] : Path.Combine(Path.GetTempPath(), "TestFtpServer");
-<<<<<<< HEAD
             var builder = CreateHostBuilder(options)
                 .UseContentRoot(rootDir)
                 .ConfigureServices(
@@ -118,12 +117,6 @@
                         .Configure<IHostingEnvironment>((opt, env) => opt.RootPath = env.ContentRootPath))
                 .AddFtpServer(sb => Configure(sb).UseDotNetFileSystem());
             Run(builder);
-=======
-            var services = CreateServices(options)
-                .Configure<DotNetFileSystemOptions>(opt => opt.RootPath = rootDir)
-                .AddFtpServer(sb => Configure(sb, options).UseDotNetFileSystem());
-            Run(services, options);
->>>>>>> f8ba3e56
         }
 
         private static async Task RunWithGoogleDriveUser(string[] args, TestFtpServerOptions options)
@@ -152,15 +145,9 @@
                 }
             }
 
-<<<<<<< HEAD
             var builder = CreateHostBuilder(options)
                 .AddFtpServer(sb => Configure(sb).UseGoogleDrive(credential));
             Run(builder);
-=======
-            var services = CreateServices(options)
-                .AddFtpServer(sb => Configure(sb, options).UseGoogleDrive(credential));
-            Run(services, options);
->>>>>>> f8ba3e56
         }
 
         private static void RunWithGoogleDriveService(string[] args, TestFtpServerOptions options)
@@ -176,15 +163,9 @@
                 .FromFile(serviceCredentialFile)
                 .CreateScoped(DriveService.Scope.Drive, DriveService.Scope.DriveFile);
 
-<<<<<<< HEAD
             var builder = CreateHostBuilder(options)
                 .AddFtpServer(sb => Configure(sb).UseGoogleDrive(credential));
             Run(builder);
-=======
-            var services = CreateServices(options)
-                .AddFtpServer(sb => Configure(sb, options).UseGoogleDrive(credential));
-            Run(services, options);
->>>>>>> f8ba3e56
         }
 
         private static void Run(IHostBuilder hostBuilder)
