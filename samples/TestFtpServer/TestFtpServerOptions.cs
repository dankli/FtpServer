// <copyright file="Program.cs" company="Fubar Development Junker">
// Copyright (c) Fubar Development Junker. All rights reserved.
// </copyright>

using System;

using FubarDev.FtpServer.AccountManagement;

namespace TestFtpServer
{
    public class TestFtpServerOptions
    {
        public bool ShowHelp { get;set; }

        public string ServerAddress { get; set; } = "localhost";
        public int? Port { get; set; }
        public bool ImplicitFtps { get; set; }
        public string ServerCertificateFile { get; set; }
        public string ServerCertificatePassword { get; set; }
        public bool RefreshToken { get; set; }
<<<<<<< HEAD
        public bool UseDirectUpload { get; set; }
=======
        public MembershipProviderType MembershipProviderType { get; set; } = MembershipProviderType.Anonymous;
>>>>>>> f8ba3e56

        public int GetPort()
        {
            return Port ?? (ImplicitFtps ? 990 : 21);
        }

        public void Validate()
        {
            if (ImplicitFtps && !string.IsNullOrEmpty(ServerCertificateFile))
            {
                throw new Exception("Implicit FTPS requires a server certificate.");
            }
        }
    }

    public enum MembershipProviderType
    {
        Custom,
        Anonymous,
    }
}<|MERGE_RESOLUTION|>--- conflicted
+++ resolved
@@ -18,11 +18,7 @@
         public string ServerCertificateFile { get; set; }
         public string ServerCertificatePassword { get; set; }
         public bool RefreshToken { get; set; }
-<<<<<<< HEAD
-        public bool UseDirectUpload { get; set; }
-=======
         public MembershipProviderType MembershipProviderType { get; set; } = MembershipProviderType.Anonymous;
->>>>>>> f8ba3e56
 
         public int GetPort()
         {
